[workspace]
members = [
    "crates/essential",
    "crates/memory-storage",
    "crates/placeholder",
    "crates/rlite-storage",
    "crates/storage",
    "crates/utils",
]
resolver = "2"

[workspace.dependencies]
anyhow = "1.0.80"
essential-constraint-asm = { git = "ssh://git@github.com/essential-contributions/essential-base.git" }
essential-state-asm = { git = "ssh://git@github.com/essential-contributions/essential-base.git" }
essential-types = { git = "ssh://git@github.com/essential-contributions/essential-base.git" }
<<<<<<< HEAD
postcard = { version = "1.0.8", features = ["alloc"]}
secp256k1 = { version = "0.28.2", features = ["rand-std", "hashes-std"] }
serde = { version = "1.0.197", default-features = false }
=======
serde = { version = "1.0.195", features = ["derive"] }
>>>>>>> eac823fa
tokio = { version = "1.36.0", features = ["full"] }

memory-storage = { path = "crates/memory-storage" }
placeholder = { path = "crates/placeholder" }
storage = { path = "crates/storage" }
test-utils = { path = "crates/test_utils" }
utils = { path = "crates/utils" }<|MERGE_RESOLUTION|>--- conflicted
+++ resolved
@@ -14,13 +14,9 @@
 essential-constraint-asm = { git = "ssh://git@github.com/essential-contributions/essential-base.git" }
 essential-state-asm = { git = "ssh://git@github.com/essential-contributions/essential-base.git" }
 essential-types = { git = "ssh://git@github.com/essential-contributions/essential-base.git" }
-<<<<<<< HEAD
 postcard = { version = "1.0.8", features = ["alloc"]}
 secp256k1 = { version = "0.28.2", features = ["rand-std", "hashes-std"] }
-serde = { version = "1.0.197", default-features = false }
-=======
-serde = { version = "1.0.195", features = ["derive"] }
->>>>>>> eac823fa
+serde = { version = "1.0.197", features = ["derive"] }
 tokio = { version = "1.36.0", features = ["full"] }
 
 memory-storage = { path = "crates/memory-storage" }
