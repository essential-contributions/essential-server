--- conflicted
+++ resolved
@@ -14,21 +14,15 @@
 essential-constraint-asm = { git = "ssh://git@github.com/essential-contributions/essential-base.git" }
 essential-state-asm = { git = "ssh://git@github.com/essential-contributions/essential-base.git" }
 essential-types = { git = "ssh://git@github.com/essential-contributions/essential-base.git" }
-<<<<<<< HEAD
-postcard = { version = "1.0.8", features = ["alloc"]}
-secp256k1 = { version = "0.28.2", features = ["rand-std", "hashes-std"] }
-serde = { version = "1.0.197", features = ["derive"] }
-=======
 postcard = { version = "1.0.8", default-featues = false, features = ["alloc"] }
 reqwest = "0.12.0"
+secp256k1 = { version = "0.28.2", features = ["rand-std", "hashes-std"] }
 serde = { version = "1.0.195", features = ["derive"] }
 serde_json = "1.0.114"
 sha2 = "0.10.8"
->>>>>>> 32d03f82
 tokio = { version = "1.36.0", features = ["full"] }
 
 memory-storage = { path = "crates/memory-storage" }
-placeholder = { path = "crates/placeholder" }
 storage = { path = "crates/storage" }
 test-utils = { path = "crates/test_utils" }
 utils = { path = "crates/utils" }