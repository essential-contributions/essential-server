--- conflicted
+++ resolved
@@ -21,17 +21,11 @@
 }
 
 /// Placeholder for real type that will be in `essential-types` crate.
-<<<<<<< HEAD
-pub type StorageLayout = ();
-
-/// Placeholder for real type that will be in `essential-types` crate.
-=======
 #[derive(Clone, Debug, PartialEq, Eq, Hash, PartialOrd, Ord, Serialize, Deserialize)]
 pub struct StorageLayout;
 
 /// Placeholder for real type that will be in `essential-types` crate.
 #[allow(dead_code)]
->>>>>>> eac823fa
 pub struct KeyRangeIter<'a>(&'a KeyRange);
 
 /// Placeholder for real functionality that will be in `essential-types` crate.
