[package]
edition = "2021"
name = "test-utils"
version = "0.1.0"

[dependencies]
<<<<<<< HEAD
essential-types = { workspace = true }
placeholder = { workspace = true }
utils = { workspace = true }
secp256k1 = { workspace = true }
serde = { workspace = true }
=======
essential-types = { workspace = true }
>>>>>>> 32d03f82
<|MERGE_RESOLUTION|>--- conflicted
+++ resolved
@@ -4,12 +4,7 @@
 version = "0.1.0"
 
 [dependencies]
-<<<<<<< HEAD
 essential-types = { workspace = true }
-placeholder = { workspace = true }
 utils = { workspace = true }
 secp256k1 = { workspace = true }
-serde = { workspace = true }
-=======
-essential-types = { workspace = true }
->>>>>>> 32d03f82
+serde = { workspace = true }