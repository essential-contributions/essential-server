[package]
edition = "2021"
name = "essential-server"
version = "0.1.0"

[dependencies]
anyhow = { workspace = true }
<<<<<<< HEAD
essential-constraint-vm = { workspace = true }
=======
>>>>>>> b62854a7
essential-state-read-vm = { workspace = true }
essential-types = { workspace = true }
serde = { workspace = true }
storage = { workspace = true }
tokio = { workspace = true }
utils = { workspace = true }

[dev-dependencies]
memory-storage = { workspace = true }
test-utils = { workspace = true }<|MERGE_RESOLUTION|>--- conflicted
+++ resolved
@@ -5,10 +5,6 @@
 
 [dependencies]
 anyhow = { workspace = true }
-<<<<<<< HEAD
-essential-constraint-vm = { workspace = true }
-=======
->>>>>>> b62854a7
 essential-state-read-vm = { workspace = true }
 essential-types = { workspace = true }
 serde = { workspace = true }
