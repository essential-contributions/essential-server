use super::read::{read_intents_from_storage, read_partial_solutions_from_storage};
use anyhow::ensure;
use essential_types::{
    intent::Intent,
    solution::{DecisionVariable, DecisionVariableIndex, PartialSolution, Solution},
    ContentAddress, IntentAddress, Signed,
};
use std::{
    collections::{HashMap, HashSet},
    sync::Arc,
};
use storage::Storage;
use utils::verify;

/// Maximum number of decision variables of a solution.
pub const MAX_DECISION_VARIABLES: u32 = 100;
/// Maximum number of solution data of a solution.
pub const MAX_SOLUTION_DATA: usize = 100;
/// Maximum number of state mutations of a solution.
pub const MAX_STATE_MUTATIONS: usize = 1000;
/// Maximum number of partial solutions of a solution.
pub const MAX_PARTIAL_SOLUTIONS: usize = 20;

/// Validate solution.
///
/// Performs validations for data, state mutations and and partial solutions
/// without reading intents or partial solutions from storage.
pub fn validate_solution(solution: &Signed<Solution>) -> anyhow::Result<()> {
    // Verify solution signature.
    ensure!(verify(solution), "Invalid solution signature");

    let solution = &solution.data;

    // Validate solution data.
    // Ensure that solution data length is below limit length.
    ensure!(
        solution.data.len() <= MAX_SOLUTION_DATA,
        "Too many solution data"
    );
    // Ensure that decision variables of each solution data are below limit length.
    ensure!(
        solution.data.iter().all(|d| d
            .decision_variables
            .len()
            .try_into()
            .map_or(false, |num: u32| num <= MAX_DECISION_VARIABLES)),
        "Too many decision variables"
    );

    // Validate state mutations.
    // Ensure that solution state mutations length is below limit length.
    ensure!(
        solution.state_mutations.len() <= MAX_STATE_MUTATIONS,
        "Too many state mutations"
    );
    // Ensure that all state mutations with a pathway points to some solution data.
    ensure!(
        solution
            .state_mutations
            .iter()
            .map(|mutation| &mutation.pathway)
            .all(|pathway| solution.data.len() > *pathway as usize),
        "All state mutations must have an intent in the set"
    );

    // Validate partial solutions.
    // Ensure that solution partial solutions length is below limit length.
    ensure!(
        solution.partial_solutions.len() <= MAX_PARTIAL_SOLUTIONS,
        "Too many partial solutions"
    );
    // Verify signatures of all partial solutions.
    ensure!(
        solution.partial_solutions.iter().all(verify),
        "Invalid partial solution signature"
    );

    Ok(())
}

/// Validate intents retrieved from storage against solution.
///
/// Checks that:
/// - All intents in the solution have been read from the storage.
/// - All decision variables in the solution are valid.
pub fn validate_intents_against_solution(
    solution: &Solution,
    intents: &HashMap<IntentAddress, Arc<Intent>>,
) -> anyhow::Result<()> {
    let data = &solution.data;

    // Ensure that all intents that solution data solves are retrieved from the storage.
    ensure!(
        data.iter()
            .map(|d| &d.intent_to_solve)
            .all(|address| intents.contains_key(address)),
        "All intents must be in the set"
    );

    // Validate decision variables.
    // Checking that there are no cycles is performed by the constraint VM.
    for data in data.iter() {
        // Ensure that the number of decision variables in each solution data is
        // equal to the number of decision variables in the intent it solves.
        ensure!(
            data.decision_variables.len() as u32
                == intents
                    .get(&data.intent_to_solve)
                    .unwrap()
                    .slots
                    .decision_variables,
            "Decision variables mismatch"
        );

        // Ensure that all transient decision variables point to valid decision variables.
        ensure!(
            data.decision_variables.iter().all(|dv| {
                match dv {
                    DecisionVariable::Inline(_) => true,
                    DecisionVariable::Transient(DecisionVariableIndex {
                        solution_data_index,
                        variable_index,
                    }) => solution
                        .data
                        .get(*solution_data_index as usize)
                        .map_or(false, |d| {
                            d.decision_variables.len() > *variable_index as usize
                        }),
                }
            }),
            "Invalid transient decision variable"
        );
    }

    Ok(())
}

/// Validate partial solutions retrieved from storage against solution.
pub fn validate_partial_solutions_against_solution(
    solution: &Solution,
    partial_solutions: &HashMap<ContentAddress, PartialSolution>,
) -> anyhow::Result<()> {
    // Ensure that all partial solutions in the solution have been read from the storage.
    ensure!(
        solution
            .partial_solutions
            .iter()
            .map(|ps| &ps.data)
            .all(|address| partial_solutions.contains_key(address)),
        "All partial solutions must be in the set"
    );

    let data: HashMap<_, _> = solution
        .data
        .iter()
        .map(|d| (&d.intent_to_solve, d))
        .collect();
    let state_mutations: HashSet<_> = solution.state_mutations.iter().collect();

    // Validate partial solution data.
    for (
        _,
        PartialSolution {
            data: partial_data,
            state_mutations: partial_state_mutations,
        },
    ) in partial_solutions.iter()
    {
        for pd in partial_data.iter() {
            // Ensure that intent solved by partial solution matches the one is in solution data.
            let partial_solution_data = data.get(&pd.intent_to_solve);
            ensure!(
                partial_solution_data.is_some(),
                "Partial solution intent to solve mismatch with solution data"
            );
            let partial_solution_data = partial_solution_data.unwrap();
            let dec_vars: HashMap<usize, DecisionVariable> = partial_solution_data
                .decision_variables
                .iter()
                .enumerate()
                .map(|(i, dv)| (i, dv.clone()))
                .collect();
            // Ensure that decision variables in partial solution data match the ones in solution data.
            ensure!(
                pd.decision_variables
                    .iter()
                    .enumerate()
                    .filter_map(|(i, dv)| dv.as_ref().map(|dv| (i, dv)))
                    .all(|(i, dv)| dec_vars.get(&i).map_or(false, |data_dv| data_dv == dv)),
                "Partial solution decision variables mismatch with solution data"
            );

            // Ensure that state mutations in partial solution data match the ones in solution data.
            ensure!(
                partial_state_mutations
                    .iter()
                    .all(|mutation| state_mutations.contains(mutation)),
                "Partial solution state mutations mismatch with solution data"
            );
        }
    }

    Ok(())
}

/// Validate solution fully, with intents and partial solutions from storage.
pub async fn validate_solution_with_deps<S>(
    solution: &Signed<Solution>,
    storage: &S,
<<<<<<< HEAD
) -> anyhow::Result<HashMap<IntentAddress, Intent>>
=======
) -> anyhow::Result<HashMap<IntentAddress, Arc<Intent>>>
>>>>>>> 04150391
where
    S: Storage,
{
    // Pre-storage read validations.
    validate_solution(solution)?;
    let solution = &solution.data;
    // Validation of intents being read from storage.
    let intents = read_intents_from_storage(solution, storage).await?;
    validate_intents_against_solution(solution, &intents)?;
    // Validation of partial solutions being read from storage.
    validate_partial_solutions_against_solution(
        solution,
        &read_partial_solutions_from_storage(solution, storage).await?,
    )?;
    Ok(intents)
}<|MERGE_RESOLUTION|>--- conflicted
+++ resolved
@@ -207,11 +207,7 @@
 pub async fn validate_solution_with_deps<S>(
     solution: &Signed<Solution>,
     storage: &S,
-<<<<<<< HEAD
-) -> anyhow::Result<HashMap<IntentAddress, Intent>>
-=======
 ) -> anyhow::Result<HashMap<IntentAddress, Arc<Intent>>>
->>>>>>> 04150391
 where
     S: Storage,
 {
