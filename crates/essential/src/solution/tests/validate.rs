--- conflicted
+++ resolved
@@ -8,14 +8,8 @@
         },
     },
     test_utils::{
-<<<<<<< HEAD
-        counter_intent, counter_solution, deploy_empty_intent_and_get_solution, deploy_intent,
-        deploy_partial_solution_to_storage, deploy_partial_solution_with_data_to_storage,
-        test_solution,
-=======
-        deploy_intent, deploy_partial_solution_to_storage,
-        deploy_partial_solution_with_data_to_storage, sanity_solution, solution_with_deps,
->>>>>>> 80be250c
+        counter_intent, counter_solution, deploy_intent, deploy_partial_solution_to_storage,
+        deploy_partial_solution_with_data_to_storage, sanity_solution, test_solution,
     },
 };
 use essential_types::{
@@ -157,7 +151,6 @@
 }
 
 #[tokio::test]
-<<<<<<< HEAD
 #[should_panic(expected = "More than one state mutation for the same slot")]
 async fn test_no_more_than_one_state_mutation_for_the_same_slot() {
     let intent = counter_intent(1);
@@ -173,9 +166,7 @@
         .unwrap();
 }
 
-#[test]
-=======
->>>>>>> 80be250c
+#[tokio::test]
 #[should_panic(expected = "Too many partial solutions")]
 async fn test_fail_too_many_partial_solutions() {
     let (mut solution, _) = sanity_solution().await;
