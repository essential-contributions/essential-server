<<<<<<< HEAD
mod check;
=======
mod read;
>>>>>>> fbd461b2
mod submit;
mod validate;<|MERGE_RESOLUTION|>--- conflicted
+++ resolved
@@ -1,7 +1,4 @@
-<<<<<<< HEAD
 mod check;
-=======
 mod read;
->>>>>>> fbd461b2
 mod submit;
 mod validate;