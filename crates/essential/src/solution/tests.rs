--- conflicted
+++ resolved
@@ -22,21 +22,12 @@
     let storage = MemoryStorage::default();
     let intent = empty_intent();
     let intent = sign(vec![intent]);
-<<<<<<< HEAD
-    let result = deploy(&storage, intent.clone()).await.unwrap();
-    let mut solution = empty_solution();
-    solution.data.push(SolutionData {
-        intent_to_solve: todo!(),
-        decision_variables: todo!(),
-    });
-=======
     let _result = deploy(&storage, intent.clone()).await.unwrap();
     let solution = empty_solution();
     // solution.data.push(SolutionData {
     //     intent_to_solve: todo!(),
     //     decision_variables: todo!(),
     // });
->>>>>>> eac823fa
     let solution = sign(solution);
     submit_solution(&storage, solution.clone()).await.unwrap();
     solve(&storage).await.unwrap();
