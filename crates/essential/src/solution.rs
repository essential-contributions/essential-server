--- conflicted
+++ resolved
@@ -1,25 +1,10 @@
-<<<<<<< HEAD
-use self::validate::validate_solution_with_deps;
-use anyhow::Error;
-use essential_constraint_vm::{check_intent, exec_bytecode_iter};
-=======
 use anyhow::ensure;
 use essential_constraint_vm::{eval_bytecode_iter, exec_bytecode_iter};
->>>>>>> a8963ad8
 use essential_state_read_vm::{
     asm::Op, Access, GasLimit, SolutionAccess, StateRead, StateSlots, Vm,
 };
 use essential_types::{
     intent::{Directive, Intent},
-<<<<<<< HEAD
-    solution::{Solution, StateMutation},
-    ContentAddress, Hash, IntentAddress, Signed, Word,
-};
-use std::{collections::HashMap, sync::Arc};
-use storage::{state_write::StateWrite, Storage};
-use tokio::task::JoinSet;
-use utils::Lock;
-=======
     slots::{state_len, StateSlot},
     solution::{Solution, SolutionDataIndex},
     Hash, IntentAddress, Signed, Word,
@@ -30,7 +15,6 @@
 use transaction_storage::{Transaction, TransactionStorage};
 
 pub use validate::validate_solution_with_deps;
->>>>>>> a8963ad8
 
 mod read;
 #[cfg(test)]
@@ -72,51 +56,6 @@
     }
 }
 
-<<<<<<< HEAD
-/// Checks a solution against state read VM and constraint VM after reading intents from storage.
-///
-/// Returns utility score of solution.
-pub async fn check_solution<S>(storage: &S, solution: Arc<Solution>) -> anyhow::Result<u64>
-where
-    S: Storage + StateRead + StateWrite + Clone + Send + Sync + 'static,
-    <S as StateRead>::Future: Send,
-    <S as StateRead>::Error: Send,
-    <S as StateWrite>::Future: Send,
-    <S as StateWrite>::Error: Send,
-{
-    // Read intents from storage.
-    let intents = read::read_intents_from_storage(&solution, storage).await?;
-    check_solution_with_intents(storage, solution, &intents).await
-}
-
-/// Checks a solution against state read VM and constraint VM.
-///
-/// For each state read program of intents in each solution data, applies state mutations
-/// and then check constraints on pre-mutation and post-mutation state.
-///
-/// Unlike `check_solution`, this function takes a set of intents to check against.
-/// This is useful when intents have already been read from storage, e.g. during solution validation.
-///
-/// Returns utility score of solution.
-pub async fn check_solution_with_intents<S>(
-    storage: &S,
-    solution: Arc<Solution>,
-    intents: &HashMap<IntentAddress, Intent>,
-) -> anyhow::Result<u64>
-where
-    S: Storage + StateRead + StateWrite + Clone + Send + Sync + 'static,
-    <S as StateRead>::Future: Send,
-    <S as StateRead>::Error: Send,
-    <S as StateWrite>::Future: Send,
-    <S as StateWrite>::Error: Send,
-{
-    let utility = Arc::new(Lock::new(0));
-    let mut set = JoinSet::new();
-    // TODO: avoid clone here?
-    let state_mutations = Arc::new(solution.state_mutations.clone());
-
-    for (intent_index, data) in solution.data.iter().cloned().enumerate() {
-=======
 /// Checks a solution against state read VM and constraint VM.
 ///
 /// For each state read program of intents in each solution data, applies state mutations
@@ -160,73 +99,10 @@
     // Read pre and post states then check constraints.
     let mut set: JoinSet<anyhow::Result<_>> = JoinSet::new();
     for (solution_data_index, data) in solution.data.iter().enumerate() {
->>>>>>> a8963ad8
         let Some(intent) = intents.get(&data.intent_to_solve).cloned() else {
             anyhow::bail!("Intent in solution data not found in intents set");
         };
         let solution = solution.clone();
-<<<<<<< HEAD
-        let utility = utility.clone();
-        let storage = storage.clone();
-        let state_mutations = state_mutations.clone();
-
-        set.spawn(async move {
-            for state_read in &intent.state_read {
-                // Pre-mutation state read.
-                let mut vm = Vm::default();
-                let solution_access =
-                    SolutionAccess::new(&solution, intent_index.try_into().unwrap());
-                let mut access = Access {
-                    solution: solution_access,
-                    state_slots: StateSlots::EMPTY,
-                };
-                match read_state(&mut vm, state_read, access, &storage).await {
-                    Ok(_gas) => {
-                        // Apply state mutations.
-                        let relevant_state_mutations: Vec<StateMutation> = state_mutations
-                            .iter()
-                            .filter(|mutation| mutation.pathway == intent_index.try_into().unwrap())
-                            .cloned()
-                            .collect();
-
-                        // Set pre-mutation state slots.
-                        let pre_slots = apply_mutations(
-                            relevant_state_mutations,
-                            data.intent_to_solve.set.clone(),
-                            &storage,
-                        )
-                        .await
-                        .map_err(|e| anyhow::Error::msg(e.to_string()))?;
-                        access.state_slots.pre = &pre_slots;
-
-                        // Post-mutation state read.
-                        let mut vm = Vm::default();
-                        match read_state(&mut vm, state_read, access, &storage).await {
-                            Ok(_gas) => {
-                                // Set post-mutation state slots.
-                                let post_slots = vm.into_state_slots();
-                                access.state_slots.post = &post_slots;
-                                // Run constraint checks.
-                                check_constraints(&intent, access, Some(utility.clone()))?;
-                            }
-                            Err(e) => anyhow::bail!("State read VM execution failed: {}", e),
-                        }
-                    }
-                    Err(e) => anyhow::bail!("State read VM execution failed: {}", e),
-                }
-            }
-            Ok(())
-        });
-    }
-
-    while let Some(res) = set.join_next().await {
-        res??;
-    }
-
-    Ok(utility.inner())
-}
-
-=======
         let view = view.clone();
         let storage = storage.clone();
         let solution_data_index: SolutionDataIndex = solution_data_index.try_into()?;
@@ -407,7 +283,6 @@
     Ok(())
 }
 
->>>>>>> a8963ad8
 /// Reads state slots from storage using state read program.
 ///
 /// The result is written to VM's memory and can be accessed
@@ -434,52 +309,6 @@
     .map_err(|e| anyhow::Error::msg(e.to_string()))
 }
 
-<<<<<<< HEAD
-/// Applies state mutations to storage for intent in solution.
-///
-/// Expects state mutations relevant to the intent as parameter.
-///
-/// Returns pre-mutation state slots for each intent in solution data.
-async fn apply_mutations<S>(
-    state_mutations: Vec<StateMutation>,
-    intent: ContentAddress,
-    storage: &S,
-) -> Result<Vec<Option<Word>>, <S as StateWrite>::Error>
-where
-    S: StateWrite,
-{
-    let mut updates = vec![];
-    for state_mutation in state_mutations.iter() {
-        for mutation in state_mutation.mutations.iter() {
-            updates.push((intent.clone(), mutation.key, mutation.value));
-        }
-    }
-    storage.update_state_batch(updates).await
-}
-
-/// Checks intent constraints against its state slots.
-///
-/// If `utility` is `Some`, adds the utility of solution for intent to `utility`.
-fn check_constraints(
-    intent: &Intent,
-    access: Access,
-    utility: Option<Arc<Lock<u64>>>,
-) -> anyhow::Result<()> {
-    match check_intent(&intent.constraints, access) {
-        Ok(()) => {
-            if let Some(utility) = utility {
-                utility.apply(|i| {
-                    *i += calculate_utility(&intent.directive, access)?;
-                    Ok::<(), Error>(())
-                })?;
-            }
-            Ok::<(), Error>(())
-        }
-        Err(e) => {
-            anyhow::bail!("Constraint VM execution failed: {}", e)
-        }
-    }
-=======
 /// Checks intent constraints against its state slots.
 ///
 /// Returns the utility of solution for intent.
@@ -595,24 +424,11 @@
         return Err(essential_constraint_vm::error::ConstraintsUnsatisfied(unsatisfied).into());
     }
     Ok(())
->>>>>>> a8963ad8
 }
 
 /// Calculates utility of solution for intent.
 ///
 /// Returns utility.
-<<<<<<< HEAD
-fn calculate_utility(directive: &Directive, access: Access) -> anyhow::Result<u64> {
-    match directive {
-        Directive::Satisfy => Ok(100), // TODO: verify utility range
-        Directive::Maximize(code) | Directive::Minimize(code) => {
-            let Ok(mut stack) = exec_bytecode_iter(code.clone(), access) else {
-                anyhow::bail!("Constraint VM execution failed processing directive");
-            };
-            Ok(stack.pop().unwrap() as u64) // TODO: verify utility type
-        }
-    }
-=======
 async fn calculate_utility(
     intent: Arc<Intent>,
     pre_slots: Arc<Vec<Option<Word>>>,
@@ -674,5 +490,4 @@
     let normalized = (value - start) as f64 / (end - start) as f64;
 
     Ok(normalized.clamp(0.0, 1.0))
->>>>>>> a8963ad8
 }