use self::validate::validate_solution_with_deps;
<<<<<<< HEAD
use essential_constraint_vm::{Access, SolutionAccess, StateSlots};
use essential_state_read_vm::{asm::Op, GasLimit, StateRead, Vm};
=======
use essential_state_read_vm::{
    asm::Op, Access, GasLimit, SolutionAccess, StateRead, StateSlots, Vm,
};
>>>>>>> b62854a7
use essential_types::{solution::Solution, Hash, Signed, Word};
use storage::Storage;
use tokio::task::JoinSet;

mod read;
#[cfg(test)]
mod tests;
mod validate;

/// Validates a solution and submits it to storage.
pub async fn submit_solution<S>(storage: &S, solution: Signed<Solution>) -> anyhow::Result<Hash>
where
    S: Storage,
{
    validate_solution_with_deps(&solution, storage).await?;
    let solution_hash = utils::hash(&solution.data);

    match storage.insert_solution_into_pool(solution).await {
        Ok(()) => Ok(solution_hash),
        Err(e) => anyhow::bail!("Failed to submit solution: {}", e),
    }
}

<<<<<<< HEAD
// TODO: S: Send + 'static
// TODO: Vm does not implement Copy
// TODO: f64 to return?
pub async fn check_solution<S>(storage: &S, solution: Solution) -> anyhow::Result<f64>
where
    S: Storage + StateRead + Clone + Send + 'static,
{
    let intents = read::read_intents_from_storage(&solution, storage).await?;
    let vm = Vm::default();

=======
pub async fn check_solution<S>(storage: &S, solution: Solution) -> anyhow::Result<u64>
where
    S: Storage + StateRead + Clone + Send + Sync + 'static,
    <S as StateRead>::Future: Send,
{
    let intents = read::read_intents_from_storage(&solution, storage).await?;
>>>>>>> b62854a7
    let mut set = JoinSet::new();

    for (index, data) in solution.data.iter().enumerate() {
        let Some(intent) = intents.get(&data.intent_to_solve).cloned() else {
            anyhow::bail!("Intent in solution data not found in intents set");
        };

        let mut_keys_len = solution
            .state_mutations
            .iter()
            .filter(|sm| sm.pathway as usize == index)
            .count();
        let mut_keys_len: Word = mut_keys_len.try_into()?;
<<<<<<< HEAD

        let data = solution.data.clone();
        let storage = storage.clone();

        set.spawn(async move {
            let pre_state = vec![];
            let post_state = vec![];

            for state_read in &intent.state_read {
                let solution_access = SolutionAccess {
                    data: data.as_slice(),
                    index,
                    mut_keys_len,
                };

                let access = Access {
                    solution: solution_access,
                    state_slots: StateSlots {
                        pre: pre_state.as_slice(),
                        post: post_state.as_slice(),
                    },
                };

                let result = vm
                    .exec_bytecode_iter(
                        state_read.iter().cloned(),
                        access,
                        &storage,
                        &|_: &Op| 1,
                        GasLimit::UNLIMITED,
                    )
                    .await;
            }
        });
    }

    Ok(0.0)
=======

        let data = solution.data.clone();
        let storage = storage.clone();
        let mut results = vec![];

        set.spawn(async move {
            let pre_state = vec![];
            let post_state = vec![];

            for state_read in &intent.state_read {
                let mut vm = Vm::default();
                let solution_access = SolutionAccess {
                    data: data.as_slice(),
                    index,
                    mut_keys_len,
                };

                let access = Access {
                    solution: solution_access,
                    state_slots: StateSlots {
                        pre: pre_state.as_slice(),
                        post: post_state.as_slice(),
                    },
                };

                match vm
                    .exec_bytecode_iter(
                        state_read.iter().cloned(),
                        access,
                        &storage,
                        &|_: &Op| 1,
                        GasLimit::UNLIMITED,
                    )
                    .await
                {
                    Ok(gas) => results.push(gas),
                    Err(e) => anyhow::bail!("State read VM execution failed: {}", e),
                }
            }
            Ok(())
        });
    }
    Ok(0) // TODO: what to do with gas?
>>>>>>> b62854a7
}<|MERGE_RESOLUTION|>--- conflicted
+++ resolved
@@ -1,12 +1,7 @@
 use self::validate::validate_solution_with_deps;
-<<<<<<< HEAD
-use essential_constraint_vm::{Access, SolutionAccess, StateSlots};
-use essential_state_read_vm::{asm::Op, GasLimit, StateRead, Vm};
-=======
 use essential_state_read_vm::{
     asm::Op, Access, GasLimit, SolutionAccess, StateRead, StateSlots, Vm,
 };
->>>>>>> b62854a7
 use essential_types::{solution::Solution, Hash, Signed, Word};
 use storage::Storage;
 use tokio::task::JoinSet;
@@ -30,25 +25,12 @@
     }
 }
 
-<<<<<<< HEAD
-// TODO: S: Send + 'static
-// TODO: Vm does not implement Copy
-// TODO: f64 to return?
-pub async fn check_solution<S>(storage: &S, solution: Solution) -> anyhow::Result<f64>
-where
-    S: Storage + StateRead + Clone + Send + 'static,
-{
-    let intents = read::read_intents_from_storage(&solution, storage).await?;
-    let vm = Vm::default();
-
-=======
 pub async fn check_solution<S>(storage: &S, solution: Solution) -> anyhow::Result<u64>
 where
     S: Storage + StateRead + Clone + Send + Sync + 'static,
     <S as StateRead>::Future: Send,
 {
     let intents = read::read_intents_from_storage(&solution, storage).await?;
->>>>>>> b62854a7
     let mut set = JoinSet::new();
 
     for (index, data) in solution.data.iter().enumerate() {
@@ -62,45 +44,6 @@
             .filter(|sm| sm.pathway as usize == index)
             .count();
         let mut_keys_len: Word = mut_keys_len.try_into()?;
-<<<<<<< HEAD
-
-        let data = solution.data.clone();
-        let storage = storage.clone();
-
-        set.spawn(async move {
-            let pre_state = vec![];
-            let post_state = vec![];
-
-            for state_read in &intent.state_read {
-                let solution_access = SolutionAccess {
-                    data: data.as_slice(),
-                    index,
-                    mut_keys_len,
-                };
-
-                let access = Access {
-                    solution: solution_access,
-                    state_slots: StateSlots {
-                        pre: pre_state.as_slice(),
-                        post: post_state.as_slice(),
-                    },
-                };
-
-                let result = vm
-                    .exec_bytecode_iter(
-                        state_read.iter().cloned(),
-                        access,
-                        &storage,
-                        &|_: &Op| 1,
-                        GasLimit::UNLIMITED,
-                    )
-                    .await;
-            }
-        });
-    }
-
-    Ok(0.0)
-=======
 
         let data = solution.data.clone();
         let storage = storage.clone();
@@ -144,5 +87,4 @@
         });
     }
     Ok(0) // TODO: what to do with gas?
->>>>>>> b62854a7
 }