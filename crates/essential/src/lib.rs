use essential_state_read_vm::StateRead;
use essential_types::{
    intent::Intent, solution::Solution, Block, ContentAddress, Hash, IntentAddress, Key, Signed,
    StorageLayout, Word,
};
use std::{ops::Range, time::Duration};
use storage::Storage;

mod deploy;
mod run;
mod solution;
#[cfg(test)]
mod utils;

#[derive(Clone)]
pub struct Essential<S>
where
    S: Storage + Clone,
{
    storage: S,
}

impl<S> Essential<S>
where
<<<<<<< HEAD
    S: Storage + StateRead + Clone + Send + 'static,
=======
    S: Storage + StateRead + Clone + Send + Sync + 'static,
    <S as StateRead>::Future: Send,
>>>>>>> b62854a7
{
    pub fn new(storage: S) -> Self {
        Self { storage }
    }

    pub async fn run(&self) -> anyhow::Result<()> {
        run::run(&self.storage).await
    }

    pub async fn deploy_intent_set(
        &self,
        intents: Signed<Vec<Intent>>,
    ) -> anyhow::Result<ContentAddress> {
        deploy::deploy(&self.storage, intents).await
    }

    pub async fn check_solution(&self, solution: Solution) -> anyhow::Result<u64> {
        solution::check_solution(&self.storage, solution).await
    }

    pub async fn submit_solution(&self, solution: Signed<Solution>) -> anyhow::Result<Hash> {
        solution::submit_solution(&self.storage, solution).await
    }

    pub async fn get_intent(&self, address: &IntentAddress) -> anyhow::Result<Option<Intent>> {
        self.storage.get_intent(address).await
    }

    pub async fn get_intent_set(
        &self,
        address: &ContentAddress,
    ) -> anyhow::Result<Option<Signed<Vec<Intent>>>> {
        self.storage.get_intent_set(address).await
    }

    pub async fn list_intent_sets(
        &self,
        time_range: Option<Range<Duration>>,
        page: Option<usize>,
    ) -> anyhow::Result<Vec<Vec<Intent>>> {
        self.storage.list_intent_sets(time_range, page).await
    }

    pub async fn list_solutions_pool(&self) -> anyhow::Result<Vec<Signed<Solution>>> {
        self.storage.list_solutions_pool().await
    }

    pub async fn list_winning_blocks(
        &self,
        time_range: Option<Range<Duration>>,
        page: Option<usize>,
    ) -> anyhow::Result<Vec<Block>> {
        self.storage.list_winning_blocks(time_range, page).await
    }

    pub async fn query_state(
        &self,
        address: &ContentAddress,
        key: &Key,
    ) -> anyhow::Result<Option<Word>> {
        self.storage.query_state(address, key).await
    }

    pub async fn get_storage_layout(
        &self,
        address: &ContentAddress,
    ) -> anyhow::Result<Option<StorageLayout>> {
        self.storage.get_storage_layout(address).await
    }
}<|MERGE_RESOLUTION|>--- conflicted
+++ resolved
@@ -22,12 +22,8 @@
 
 impl<S> Essential<S>
 where
-<<<<<<< HEAD
-    S: Storage + StateRead + Clone + Send + 'static,
-=======
     S: Storage + StateRead + Clone + Send + Sync + 'static,
     <S as StateRead>::Future: Send,
->>>>>>> b62854a7
 {
     pub fn new(storage: S) -> Self {
         Self { storage }
