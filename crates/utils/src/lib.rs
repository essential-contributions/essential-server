--- conflicted
+++ resolved
@@ -1,21 +1,12 @@
 #[cfg(test)]
 mod tests;
 
-<<<<<<< HEAD
-use essential_types::Hash as EssentialHash;
-use placeholder::{Signature as EssentialSignature, Signed};
+use essential_types::{Hash, Signature, Signed};
 use postcard::ser_flavors::{AllocVec, Flavor};
-use secp256k1::{
-    ecdsa::Signature,
-    hashes::{sha256::Hash as HashOutput, Hash},
-    Message, PublicKey, Secp256k1, SecretKey,
-};
-use std::sync::Mutex;
-=======
-use essential_types::Hash;
+use secp256k1::{Message, PublicKey, Secp256k1, SecretKey};
 use serde::Serialize;
 use sha2::Digest;
->>>>>>> 32d03f82
+use std::sync::Mutex;
 
 pub struct Lock<T> {
     data: Mutex<T>,
@@ -33,8 +24,7 @@
     }
 }
 
-<<<<<<< HEAD
-pub fn serialize<T: serde::ser::Serialize>(t: &T) -> Vec<u8> {
+pub fn serialize<T: Serialize>(t: &T) -> Vec<u8> {
     let mut serializer = postcard::Serializer {
         output: AllocVec::default(),
     };
@@ -42,35 +32,31 @@
     serializer.output.finalize().unwrap()
 }
 
-pub fn hash<T: serde::ser::Serialize>(t: &T) -> EssentialHash {
-    let serialized_data: Vec<u8> = serialize(t);
-    let hash: HashOutput = Hash::hash(serialized_data.as_slice());
-    return hash.as_byte_array().to_owned();
-}
-
-pub fn sign<T: serde::ser::Serialize>(data: T, sk: SecretKey) -> Signed<T> {
-    let secp = Secp256k1::new();
-    let hashed_data = hash(&data);
-    let message = Message::from_digest(hashed_data);
-    let signature: EssentialSignature = EssentialSignature {
-        bytes: secp.sign_ecdsa(&message, &sk).serialize_compact(),
-    };
-
-    Signed { data, signature }
-}
-
-pub fn verify<T: serde::ser::Serialize>(data: T, sig: EssentialSignature, pk: PublicKey) -> bool {
-    let secp = Secp256k1::new();
-    let hashed_data = hash(&data);
-    let message = Message::from_digest(hashed_data);
-    secp.verify_ecdsa(&message, &Signature::from_compact(&sig.bytes).unwrap(), &pk)
-        .is_ok()
-=======
 pub fn hash<T: Serialize>(t: &T) -> Hash {
     let data = postcard::to_allocvec(t)
         .expect("serde::Serialize trait should prevent serialization failure");
     let mut hasher = <sha2::Sha256 as sha2::Digest>::new();
     hasher.update(&data);
     hasher.finalize().into()
->>>>>>> 32d03f82
+}
+
+pub fn sign<T: Serialize>(data: T, sk: SecretKey) -> Signed<T> {
+    let secp = Secp256k1::new();
+    let hashed_data = hash(&data);
+    let message = Message::from_digest(hashed_data);
+    let signature: Signature = secp.sign_ecdsa(&message, &sk).serialize_compact();
+
+    Signed { data, signature }
+}
+
+pub fn verify<T: Serialize>(data: T, sig: Signature, pk: PublicKey) -> bool {
+    let secp = Secp256k1::new();
+    let hashed_data = hash(&data);
+    let message = Message::from_digest(hashed_data);
+    secp.verify_ecdsa(
+        &message,
+        &secp256k1::ecdsa::Signature::from_compact(&sig).unwrap(),
+        &pk,
+    )
+    .is_ok()
 }