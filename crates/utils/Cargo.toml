[package]
edition = "2021"
name = "utils"
version = "0.1.0"

[dependencies]
<<<<<<< HEAD
essential-state-asm = { workspace = true }
essential-types = { workspace = true }
placeholder = { workspace = true }
postcard = { workspace = true }
secp256k1 = { workspace = true }
serde = { workspace = true }
=======
essential-types = { workspace = true }
postcard = { workspace = true }
serde = { workspace = true }
sha2 = { workspace = true }
>>>>>>> 32d03f82
<|MERGE_RESOLUTION|>--- conflicted
+++ resolved
@@ -4,16 +4,9 @@
 version = "0.1.0"
 
 [dependencies]
-<<<<<<< HEAD
 essential-state-asm = { workspace = true }
 essential-types = { workspace = true }
-placeholder = { workspace = true }
 postcard = { workspace = true }
 secp256k1 = { workspace = true }
 serde = { workspace = true }
-=======
-essential-types = { workspace = true }
-postcard = { workspace = true }
-serde = { workspace = true }
-sha2 = { workspace = true }
->>>>>>> 32d03f82
+sha2 = { workspace = true }