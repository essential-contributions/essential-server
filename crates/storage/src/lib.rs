--- conflicted
+++ resolved
@@ -6,12 +6,8 @@
 use std::{ops::Range, time::Duration};
 
 use essential_types::{
-<<<<<<< HEAD
-    intent::Intent, solution::Solution, ContentAddress, Hash, IntentAddress, Key, KeyRange, Word,
-=======
     intent::Intent, solution::Solution, Block, ContentAddress, Eoa, Hash, IntentAddress, Key,
     Signed, StorageLayout, Word,
->>>>>>> 32d03f82
 };
 
 // TODO: Maybe this warning is right,
@@ -45,14 +41,6 @@
         key: &Key,
         value: Option<Word>,
     ) -> anyhow::Result<Option<Word>>;
-<<<<<<< HEAD
-    async fn update_state_range(
-        &self,
-        address: &ContentAddress,
-        keys: &KeyRange,
-        values: Vec<Option<Word>>,
-    ) -> anyhow::Result<Vec<Option<Word>>>;
-=======
 
     /// Update the state of an EOA.
     async fn update_eoa_state(
@@ -62,7 +50,6 @@
         value: Option<Word>,
     ) -> anyhow::Result<Option<Word>>;
 
->>>>>>> 32d03f82
     // Reads
     /// Get an individual intent.
     /// Note that the same intent might be in multiple sets.
@@ -99,19 +86,11 @@
         address: &ContentAddress,
         key: &Key,
     ) -> anyhow::Result<Option<Word>>;
-<<<<<<< HEAD
-    async fn query_state_range(
-        &self,
-        address: &ContentAddress,
-        keys: &KeyRange,
-    ) -> anyhow::Result<Vec<Option<Word>>>;
-=======
 
     /// Query the state of an EOA.
     async fn query_eoa_state(&self, address: &Eoa, key: &Key) -> anyhow::Result<Option<Word>>;
 
     /// Get the storage layout of a content address.
->>>>>>> 32d03f82
     async fn get_storage_layout(
         &self,
         address: &ContentAddress,
